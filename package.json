{
  "name": "parse-server",
  "version": "4.3.0",
  "description": "An express module providing a Parse-compatible API server",
  "main": "lib/index.js",
  "repository": {
    "type": "git",
    "url": "https://github.com/parse-community/parse-server"
  },
  "files": [
    "bin/",
    "lib/",
    "public_html/",
    "views/",
    "LICENSE",
    "PATENTS",
    "postinstall.js",
    "README.md"
  ],
  "license": "BSD-3-Clause",
  "dependencies": {
    "@apollographql/graphql-playground-html": "1.6.26",
<<<<<<< HEAD
    "@graphql-tools/stitch": "6.0.17",
    "@graphql-tools/utils": "6.0.16",
=======
    "@graphql-tools/stitch": "6.0.16",
    "@graphql-tools/utils": "6.0.17",
>>>>>>> afc18b47
    "@parse/fs-files-adapter": "1.0.1",
    "@parse/push-adapter": "3.2.0",
    "@parse/s3-files-adapter": "1.4.0",
    "@parse/simple-mailgun-adapter": "1.1.0",
    "apollo-server-express": "2.16.1",
    "bcryptjs": "2.4.3",
    "body-parser": "1.19.0",
    "commander": "5.1.0",
    "cors": "2.8.5",
    "deepcopy": "2.1.0",
    "express": "4.17.1",
    "follow-redirects": "1.13.0",
    "graphql": "15.3.0",
    "graphql-list-fields": "2.0.2",
    "graphql-relay": "0.6.0",
    "graphql-upload": "11.0.0",
    "intersect": "1.0.1",
    "jsonwebtoken": "8.5.1",
    "jwks-rsa": "1.8.1",
    "ldapjs": "2.1.1",
    "lodash": "4.17.20",
    "lru-cache": "5.1.1",
    "mime": "2.4.6",
    "mongodb": "3.6.0",
    "parse": "2.15.0",
    "pg-promise": "10.5.8",
    "pluralize": "8.0.0",
    "redis": "3.0.2",
    "semver": "7.3.2",
    "subscriptions-transport-ws": "0.9.17",
    "tv4": "1.3.0",
    "uuid": "8.3.0",
    "winston": "3.3.3",
    "winston-daily-rotate-file": "4.5.0",
    "ws": "7.3.1"
  },
  "devDependencies": {
    "@babel/cli": "7.10.0",
    "@babel/core": "7.10.0",
    "@babel/plugin-proposal-object-rest-spread": "7.10.0",
    "@babel/plugin-transform-flow-strip-types": "7.9.0",
    "@babel/preset-env": "7.10.0",
    "@parse/minami": "1.0.0",
    "apollo-cache-inmemory": "1.6.6",
    "apollo-client": "2.6.10",
    "apollo-link": "1.2.14",
    "apollo-link-http": "1.5.17",
    "apollo-link-ws": "1.0.20",
    "apollo-upload-client": "13.0.0",
    "apollo-utilities": "1.3.4",
    "babel-eslint": "10.1.0",
    "bcrypt-nodejs": "0.0.3",
    "cross-env": "7.0.2",
    "deep-diff": "1.0.2",
    "eslint": "6.8.0",
    "eslint-plugin-flowtype": "5.1.3",
    "flow-bin": "0.119.1",
    "form-data": "3.0.0",
    "graphql-tag": "2.10.1",
    "husky": "4.2.5",
    "jasmine": "3.5.0",
    "jsdoc": "3.6.3",
    "jsdoc-babel": "0.5.0",
    "lint-staged": "10.2.3",
    "mongodb-runner": "4.8.0",
    "node-fetch": "2.6.0",
    "nyc": "15.1.0",
    "prettier": "2.0.5"
  },
  "scripts": {
    "definitions": "node ./resources/buildConfigDefinitions.js",
    "docs": "jsdoc -c ./jsdoc-conf.json",
    "lint": "flow && eslint --cache ./",
    "lint-fix": "eslint --fix --cache ./",
    "build": "babel src/ -d lib/ --copy-files",
    "watch": "babel --watch src/ -d lib/ --copy-files",
    "pretest": "cross-env MONGODB_VERSION=${MONGODB_VERSION:=4.0.4} MONGODB_TOPOLOGY=${MONGODB_TOPOLOGY:=standalone} MONGODB_STORAGE_ENGINE=${MONGODB_STORAGE_ENGINE:=mmapv1} mongodb-runner start",
    "testonly": "cross-env MONGODB_VERSION=${MONGODB_VERSION:=4.0.4} MONGODB_TOPOLOGY=${MONGODB_TOPOLOGY:=standalone} MONGODB_STORAGE_ENGINE=${MONGODB_STORAGE_ENGINE:=mmapv1} TESTING=1 jasmine",
    "test": "npm run testonly",
    "posttest": "cross-env MONGODB_VERSION=${MONGODB_VERSION:=4.0.4} MONGODB_TOPOLOGY=${MONGODB_TOPOLOGY:=standalone} MONGODB_STORAGE_ENGINE=${MONGODB_STORAGE_ENGINE:=mmapv1} mongodb-runner stop",
    "coverage": "cross-env MONGODB_VERSION=${MONGODB_VERSION:=4.0.4} MONGODB_TOPOLOGY=${MONGODB_TOPOLOGY:=standalone} MONGODB_STORAGE_ENGINE=${MONGODB_STORAGE_ENGINE:=mmapv1} TESTING=1 nyc jasmine",
    "start": "node ./bin/parse-server",
    "prettier": "prettier --write {src,spec}/**/*.js",
    "prepare": "npm run build",
    "postinstall": "node -p 'require(\"./postinstall.js\")()'"
  },
  "engines": {
    "node": ">= 8"
  },
  "bin": {
    "parse-server": "./bin/parse-server"
  },
  "optionalDependencies": {
    "@node-rs/bcrypt": "0.4.1"
  },
  "collective": {
    "type": "opencollective",
    "url": "https://opencollective.com/parse-server",
    "logo": "https://opencollective.com/parse-server/logo.txt?reverse=true&variant=binary"
  },
  "funding": {
    "type": "opencollective",
    "url": "https://opencollective.com/parse-server"
  },
  "husky": {
    "hooks": {
      "pre-commit": "lint-staged"
    }
  },
  "lint-staged": {
    "{src,spec}/**/*.js": [
      "prettier --write",
      "eslint --fix --cache",
      "git add"
    ]
  }
}<|MERGE_RESOLUTION|>--- conflicted
+++ resolved
@@ -20,13 +20,8 @@
   "license": "BSD-3-Clause",
   "dependencies": {
     "@apollographql/graphql-playground-html": "1.6.26",
-<<<<<<< HEAD
     "@graphql-tools/stitch": "6.0.17",
-    "@graphql-tools/utils": "6.0.16",
-=======
-    "@graphql-tools/stitch": "6.0.16",
     "@graphql-tools/utils": "6.0.17",
->>>>>>> afc18b47
     "@parse/fs-files-adapter": "1.0.1",
     "@parse/push-adapter": "3.2.0",
     "@parse/s3-files-adapter": "1.4.0",
