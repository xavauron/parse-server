{
  "name": "parse-server",
  "version": "4.3.0",
  "description": "An express module providing a Parse-compatible API server",
  "main": "lib/index.js",
  "repository": {
    "type": "git",
    "url": "https://github.com/parse-community/parse-server"
  },
  "files": [
    "bin/",
    "lib/",
    "public_html/",
    "views/",
    "LICENSE",
    "PATENTS",
    "postinstall.js",
    "README.md"
  ],
  "license": "BSD-3-Clause",
  "dependencies": {
    "@apollographql/graphql-playground-html": "1.6.26",
    "@graphql-tools/stitch": "6.0.12",
    "@graphql-tools/utils": "6.0.12",
    "@parse/fs-files-adapter": "1.0.1",
    "@parse/push-adapter": "3.2.0",
    "@parse/s3-files-adapter": "1.4.0",
    "@parse/simple-mailgun-adapter": "1.1.0",
    "apollo-server-express": "2.15.1",
    "bcryptjs": "2.4.3",
    "body-parser": "1.19.0",
    "commander": "5.1.0",
    "cors": "2.8.5",
    "deepcopy": "2.0.0",
    "express": "4.17.1",
    "follow-redirects": "1.12.1",
    "graphql": "15.3.0",
    "graphql-list-fields": "2.0.2",
    "graphql-relay": "0.6.0",
    "graphql-upload": "11.0.0",
    "intersect": "1.0.1",
    "jsonwebtoken": "8.5.1",
    "jwks-rsa": "1.8.1",
<<<<<<< HEAD
    "ldapjs": "2.1.0",
    "lodash": "4.17.19",
=======
    "ldapjs": "2.0.0",
    "lodash": "4.17.20",
>>>>>>> 603cbe56
    "lru-cache": "5.1.1",
    "mime": "2.4.6",
    "mongodb": "3.5.9",
    "parse": "2.15.0",
    "pg-promise": "10.5.8",
    "pluralize": "8.0.0",
    "redis": "3.0.2",
    "semver": "7.3.2",
    "subscriptions-transport-ws": "0.9.17",
    "tv4": "1.3.0",
    "uuid": "8.3.0",
    "winston": "3.2.1",
    "winston-daily-rotate-file": "4.5.0",
    "ws": "7.3.1"
  },
  "devDependencies": {
    "@babel/cli": "7.10.0",
    "@babel/core": "7.10.0",
    "@babel/plugin-proposal-object-rest-spread": "7.10.0",
    "@babel/plugin-transform-flow-strip-types": "7.9.0",
    "@babel/preset-env": "7.10.0",
    "@parse/minami": "1.0.0",
    "apollo-cache-inmemory": "1.6.6",
    "apollo-client": "2.6.10",
    "apollo-link": "1.2.14",
    "apollo-link-http": "1.5.17",
    "apollo-link-ws": "1.0.20",
    "apollo-upload-client": "13.0.0",
    "apollo-utilities": "1.3.4",
    "babel-eslint": "10.1.0",
    "bcrypt-nodejs": "0.0.3",
    "cross-env": "7.0.2",
    "deep-diff": "1.0.2",
    "eslint": "6.8.0",
    "eslint-plugin-flowtype": "5.1.3",
    "flow-bin": "0.119.1",
    "form-data": "3.0.0",
    "graphql-tag": "2.10.1",
    "husky": "4.2.5",
    "jasmine": "3.5.0",
    "jsdoc": "3.6.3",
    "jsdoc-babel": "0.5.0",
    "lint-staged": "10.2.3",
    "mongodb-runner": "4.8.0",
    "node-fetch": "2.6.0",
    "nyc": "15.1.0",
    "prettier": "2.0.5"
  },
  "scripts": {
    "definitions": "node ./resources/buildConfigDefinitions.js",
    "docs": "jsdoc -c ./jsdoc-conf.json",
    "lint": "flow && eslint --cache ./",
    "lint-fix": "eslint --fix --cache ./",
    "build": "babel src/ -d lib/ --copy-files",
    "watch": "babel --watch src/ -d lib/ --copy-files",
    "pretest": "cross-env MONGODB_VERSION=${MONGODB_VERSION:=4.0.4} MONGODB_TOPOLOGY=${MONGODB_TOPOLOGY:=standalone} MONGODB_STORAGE_ENGINE=${MONGODB_STORAGE_ENGINE:=mmapv1} mongodb-runner start",
    "testonly": "cross-env MONGODB_VERSION=${MONGODB_VERSION:=4.0.4} MONGODB_TOPOLOGY=${MONGODB_TOPOLOGY:=standalone} MONGODB_STORAGE_ENGINE=${MONGODB_STORAGE_ENGINE:=mmapv1} TESTING=1 jasmine",
    "test": "npm run testonly",
    "posttest": "cross-env MONGODB_VERSION=${MONGODB_VERSION:=4.0.4} MONGODB_TOPOLOGY=${MONGODB_TOPOLOGY:=standalone} MONGODB_STORAGE_ENGINE=${MONGODB_STORAGE_ENGINE:=mmapv1} mongodb-runner stop",
    "coverage": "cross-env MONGODB_VERSION=${MONGODB_VERSION:=4.0.4} MONGODB_TOPOLOGY=${MONGODB_TOPOLOGY:=standalone} MONGODB_STORAGE_ENGINE=${MONGODB_STORAGE_ENGINE:=mmapv1} TESTING=1 nyc jasmine",
    "start": "node ./bin/parse-server",
    "prettier": "prettier --write {src,spec}/**/*.js",
    "prepare": "npm run build",
    "postinstall": "node -p 'require(\"./postinstall.js\")()'"
  },
  "engines": {
    "node": ">= 8"
  },
  "bin": {
    "parse-server": "./bin/parse-server"
  },
  "optionalDependencies": {
    "@node-rs/bcrypt": "0.3.0"
  },
  "collective": {
    "type": "opencollective",
    "url": "https://opencollective.com/parse-server",
    "logo": "https://opencollective.com/parse-server/logo.txt?reverse=true&variant=binary"
  },
  "funding": {
    "type": "opencollective",
    "url": "https://opencollective.com/parse-server"
  },
  "husky": {
    "hooks": {
      "pre-commit": "lint-staged"
    }
  },
  "lint-staged": {
    "{src,spec}/**/*.js": [
      "prettier --write",
      "eslint --fix --cache",
      "git add"
    ]
  }
}<|MERGE_RESOLUTION|>--- conflicted
+++ resolved
@@ -41,13 +41,8 @@
     "intersect": "1.0.1",
     "jsonwebtoken": "8.5.1",
     "jwks-rsa": "1.8.1",
-<<<<<<< HEAD
     "ldapjs": "2.1.0",
-    "lodash": "4.17.19",
-=======
-    "ldapjs": "2.0.0",
     "lodash": "4.17.20",
->>>>>>> 603cbe56
     "lru-cache": "5.1.1",
     "mime": "2.4.6",
     "mongodb": "3.5.9",
